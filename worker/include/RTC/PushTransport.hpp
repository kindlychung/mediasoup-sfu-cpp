--- conflicted
+++ resolved
@@ -61,7 +61,6 @@
 		void OnRtcpDataReceived(RTC::TransportTuple* tuple, const uint8_t* data, size_t len);
 		void OnSctpDataReceived(RTC::TransportTuple* tuple, const uint8_t* data, size_t len);
 
-<<<<<<< HEAD
 		void connect();
 		void disconnect();
 		void init_audio_filter();
@@ -69,19 +68,6 @@
 	private:
 		// Allocated by this.
 		std::string m_url, m_formatName;
-=======
-		bool addVideoStream(AVCodecID codec_id, uint32_t width, uint32_t height);
-
-	private:
-		// Allocated by this.
-		std::string ip;
-		uint16_t port{ 1935u };
-		std::string protoType;
-		std::string suffix{"/live"};
-		AVFormatContext* m_context{NULL};
-		AVStream* m_videoStream{ NULL }, * m_audioStream{ NULL };
-		int64_t m_videoStartTs{ 0u }, m_videoPrevTs{0u}, m_videoOffsetTs{ 0u };
->>>>>>> a80766f1
 		// Others.
 		bool comedia{ false };
 		struct sockaddr_storage remoteAddrStorage;
